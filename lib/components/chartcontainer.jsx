/** @jsx React.DOM */

"use strict";

var React = require("react");
var d3 = require("d3");

var ChartRow = require("./chartrow");
var TimeAxis = require("./timeaxis");
var YAxis    = require("./yaxis");

require("./chartcontainer.css");

var AXIS_WIDTH = 40;

var ChartContainer = React.createClass({

    propTypes: {
        children: React.PropTypes.oneOfType([
            React.PropTypes.arrayOf(React.PropTypes.component),
            React.PropTypes.component]),
    },

    handleTrackerChanged: function(t) {
        if (this.props.onTrackerChanged) {
            this.props.onTrackerChanged(t);
        }
    },

    handleTimeRangeChanged: function(beginTime, endTime) {
        if (this.props.onTimeRangeChanged) {
            this.props.onTimeRangeChanged(beginTime, endTime);
        }
    },

    render: function() {
        var self = this;
        var chartRows = [];
        var slotWidth = this.props.slotWidth || AXIS_WIDTH;

        //
        // How much room does the axes of all the charts take up on the right and left.
        // The result is a count of axis slots left and right
        //

        var leftAxisSlots = 0;
        var rightAxisSlots = 0;

        React.Children.forEach(this.props.children, function(childRow) {
            var leftCount = 0;
            var rightCount = 0;
            if (childRow instanceof ChartRow) {
                React.Children.forEach(childRow.props.children, function(child) {
                    var axis = child;
                    if (axis.props.align === "left") {
                        leftCount++;
                    }
                    if (axis.props.align === "right") {
                        rightCount++;
                    }
                });
            }
            if (leftCount > leftAxisSlots) {
                leftAxisSlots = leftCount;
            }
            if (rightCount > rightAxisSlots) {
                rightAxisSlots = rightCount;
            }
        });

        //
        // Time scale and time axis elements
        //

        // TODO: time axis should be defined (or not) the way the YAxis is defined, and should
        //       be more general (i.e. support linear, categories etc)

        var X_AXIS_HEIGHT = 35;

        var transform = "translate(" + leftAxisSlots*slotWidth + ",0)";
        var timeAxisWidth = this.props.width - leftAxisSlots*slotWidth - rightAxisSlots*slotWidth - 5;

        var timeScale = d3.time.scale()
            .domain([this.props.beginTime,this.props.endTime])
            .range([0, timeAxisWidth]);

        var timeAxis = (
            <div className="row">
                <div className="col-md-12" style={{"height": X_AXIS_HEIGHT}}>
                    <div className="chartcontainer timeaxis" >
                        <svg width={this.props.width} height={X_AXIS_HEIGHT}>
                            <g transform={transform}>
                                <TimeAxis scale={timeScale}/>
                            </g>
                        </svg>
                    </div>
                </div>
            </div>
        );

        //
        // For valid children (those children which are ChartRows), we actually build
        // a Bootstrap row wrapper around those and then create new ChartRows that
        // are passed the number of left and right axis slots. Within each ChartRow
        // we pass through the original Chart children of each of the rows.
        //

        React.Children.forEach(this.props.children, function(child) {
            var i = 0;
            if (child instanceof ChartRow) {
                var chartRow = child;
                chartRows.push(
                    <div key={"chart-row-" + i } className="row">
<<<<<<< HEAD
                        <div className="col-md-12">
                            <div className="chartcontainer chartrow">
                                <ChartRow width={self.props.width}
                                          height={chartRow.props.height}
                                          slotWidth={slotWidth}
                                          timeScale={timeScale}
                                          rightAxisSlots={rightAxisSlots}
                                          leftAxisSlots={leftAxisSlots}
                                          onTrackerChanged={self.handleTrackerChanged}
                                          trackerPosition={self.props.trackerPosition}
                                          onTimeRangeChanged={self.handleTimeRangeChanged}
                                          onChartResize={chartRow.props.onChartResize}>
                                    {chartRow.props.children}
                                </ChartRow>
                            </div>
=======
                        <div className="col-md-12" style={rowStyle}>
                            <ChartRow width={self.props.width}
                                      height={chartRow.props.height}
                                      slotWidth={slotWidth}
                                      timeScale={timeScale}
                                      minTime={self.props.minTime}
                                      maxTime={self.props.maxTime}
                                      rightAxisSlots={rightAxisSlots}
                                      leftAxisSlots={leftAxisSlots}
                                      onTrackerChanged={self.handleTrackerChanged}
                                      trackerPosition={self.props.trackerPosition}
                                      onTimeRangeChanged={self.handleTimeRangeChanged}
                                      onChartResize={chartRow.props.onChartResize}
                                      enableZoom={chartRow.props.enableZoom}
                                      >
                                {chartRow.props.children}
                            </ChartRow>
>>>>>>> bd126c21
                        </div>
                    </div>
                );
            }
            i++;

        });

        //
        // Final render of the ChartContainer is composed of a number of chartRows
        // and a timeAxis
        //

        return (
            <div className="chartcontainer">
                {chartRows}
                {timeAxis}
            </div>
        );
    }
});

module.exports = ChartContainer;<|MERGE_RESOLUTION|>--- conflicted
+++ resolved
@@ -111,41 +111,25 @@
                 var chartRow = child;
                 chartRows.push(
                     <div key={"chart-row-" + i } className="row">
-<<<<<<< HEAD
                         <div className="col-md-12">
                             <div className="chartcontainer chartrow">
                                 <ChartRow width={self.props.width}
                                           height={chartRow.props.height}
                                           slotWidth={slotWidth}
                                           timeScale={timeScale}
+                                          minTime={self.props.minTime}
+                                          maxTime={self.props.maxTime}
                                           rightAxisSlots={rightAxisSlots}
                                           leftAxisSlots={leftAxisSlots}
                                           onTrackerChanged={self.handleTrackerChanged}
                                           trackerPosition={self.props.trackerPosition}
                                           onTimeRangeChanged={self.handleTimeRangeChanged}
-                                          onChartResize={chartRow.props.onChartResize}>
+                                          onChartResize={chartRow.props.onChartResize}
+                                          enableZoom={chartRow.props.enableZoom}>
                                     {chartRow.props.children}
                                 </ChartRow>
                             </div>
-=======
-                        <div className="col-md-12" style={rowStyle}>
-                            <ChartRow width={self.props.width}
-                                      height={chartRow.props.height}
-                                      slotWidth={slotWidth}
-                                      timeScale={timeScale}
-                                      minTime={self.props.minTime}
-                                      maxTime={self.props.maxTime}
-                                      rightAxisSlots={rightAxisSlots}
-                                      leftAxisSlots={leftAxisSlots}
-                                      onTrackerChanged={self.handleTrackerChanged}
-                                      trackerPosition={self.props.trackerPosition}
-                                      onTimeRangeChanged={self.handleTimeRangeChanged}
-                                      onChartResize={chartRow.props.onChartResize}
-                                      enableZoom={chartRow.props.enableZoom}
-                                      >
-                                {chartRow.props.children}
-                            </ChartRow>
->>>>>>> bd126c21
+
                         </div>
                     </div>
                 );
