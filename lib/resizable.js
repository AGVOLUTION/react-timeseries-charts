/**
 *  Copyright (c) 2015, The Regents of the University of California,
 *  through Lawrence Berkeley National Laboratory (subject to receipt
 *  of any required approvals from the U.S. Dept. of Energy).
 *  All rights reserved.
 *
 *  This source code is licensed under the BSD-style license found in the
 *  LICENSE file in the root directory of this source tree.
 */

"use strict";

var _interopRequireDefault = require("babel-runtime/helpers/interop-require-default")["default"];

Object.defineProperty(exports, "__esModule", {
    value: true
});

var _react = require("react");

var _react2 = _interopRequireDefault(_react);

var _reactAddonsCloneWithProps = require("react-addons-clone-with-props");

var _reactAddonsCloneWithProps2 = _interopRequireDefault(_reactAddonsCloneWithProps);

var _reactAddons2 = _interopRequireDefault(_reactAddons);

/**
 * This takes a single child and inserts a prop 'width' on it that is the
 * current width of the this container. This is handy if you want to surround
 * a chart or other svg diagram and have this drive the chart width.
 */
<<<<<<< HEAD
exports["default"] = _react2["default"].createClass({
    displayName: "resizable",
=======
exports['default'] = _reactAddons2['default'].createClass({
    displayName: 'resizable',
>>>>>>> ae22cd64

    getInitialState: function getInitialState() {
        return { width: 0 };
    },

    handleResize: function handleResize() {
        this.setState({ width: this.refs.container.getDOMNode().offsetWidth });
    },

    componentDidMount: function componentDidMount() {
        window.addEventListener("resize", this.handleResize); //eslint-disable-line
        this.handleResize();
    },

    componentWillUnmount: function componentWillUnmount() {
        window.removeEventListener("resize", this.handleResize); //eslint-disable-line
    },

    render: function render() {
        var props = { width: this.state.width };
        var child = _react2["default"].Children.only(this.props.children);
        var childElement = this.state.width ? (0, _reactAddonsCloneWithProps2["default"])(child, props) : null;
        return _react2["default"].createElement(
            "div",
            { ref: "container" },
            childElement
        );
    }
});
module.exports = exports["default"];<|MERGE_RESOLUTION|>--- conflicted
+++ resolved
@@ -20,31 +20,20 @@
 
 var _react2 = _interopRequireDefault(_react);
 
-var _reactAddonsCloneWithProps = require("react-addons-clone-with-props");
-
-var _reactAddonsCloneWithProps2 = _interopRequireDefault(_reactAddonsCloneWithProps);
-
-var _reactAddons2 = _interopRequireDefault(_reactAddons);
-
 /**
  * This takes a single child and inserts a prop 'width' on it that is the
  * current width of the this container. This is handy if you want to surround
  * a chart or other svg diagram and have this drive the chart width.
  */
-<<<<<<< HEAD
 exports["default"] = _react2["default"].createClass({
     displayName: "resizable",
-=======
-exports['default'] = _reactAddons2['default'].createClass({
-    displayName: 'resizable',
->>>>>>> ae22cd64
 
     getInitialState: function getInitialState() {
         return { width: 0 };
     },
 
     handleResize: function handleResize() {
-        this.setState({ width: this.refs.container.getDOMNode().offsetWidth });
+        this.setState({ width: this.refs.container.offsetWidth });
     },
 
     componentDidMount: function componentDidMount() {
@@ -59,7 +48,7 @@
     render: function render() {
         var props = { width: this.state.width };
         var child = _react2["default"].Children.only(this.props.children);
-        var childElement = this.state.width ? (0, _reactAddonsCloneWithProps2["default"])(child, props) : null;
+        var childElement = this.state.width ? _react2["default"].cloneElement(child, props) : null;
         return _react2["default"].createElement(
             "div",
             { ref: "container" },
