/**
 *  Copyright (c) 2015, The Regents of the University of California,
 *  through Lawrence Berkeley National Laboratory (subject to receipt
 *  of any required approvals from the U.S. Dept. of Energy).
 *  All rights reserved.
 *
 *  This source code is licensed under the BSD-style license found in the
 *  LICENSE file in the root directory of this source tree.
 */

"use strict";

var _interopRequireDefault = require("babel-runtime/helpers/interop-require-default")["default"];

Object.defineProperty(exports, "__esModule", {
    value: true
});

var _react = require("react");

var _react2 = _interopRequireDefault(_react);

var _reactAddonsCloneWithProps = require("react-addons-clone-with-props");

var _reactAddonsCloneWithProps2 = _interopRequireDefault(_reactAddonsCloneWithProps);

var _esnetPond = require("@esnet/pond");

// http://stackoverflow.com/a/28857255
function getElementOffset(element) {
    var de = document.documentElement;
    var box = element.getBoundingClientRect();
    var top = box.top + window.pageYOffset - de.clientTop;
    var left = box.left + window.pageXOffset - de.clientLeft;
    return {
        top: top,
        left: left
    };
}

exports["default"] = _react2["default"].createClass({

    displayName: "EventHandler",

    getInitialState: function getInitialState() {
        return {
            isPanning: false,
            initialPanBegin: null,
            initialPanEnd: null,
            initialPanPosition: null
        };
    },

    // get the event mouse position relative to the event rect
    getOffsetMousePosition: function getOffsetMousePosition(e) {
        var trackerRect = _reactAddons2["default"].findDOMNode(this.refs.eventrect);
        var offset = getElementOffset(trackerRect);
        var x = e.pageX - offset.left;
        var y = e.pageY - offset.top;
        return [Math.round(x), Math.round(y)];
    },

    handleScrollWheel: function handleScrollWheel(e) {
        e.preventDefault();

        var SCALE_FACTOR = 0.001;
        var scale = 1 + e.deltaY * SCALE_FACTOR;
        if (scale > 3) {
            scale = 3;
        }
        if (scale < 0.1) {
            scale = 0.1;
        }

        var xy = this.getOffsetMousePosition(e);

        var begin = this.props.scale.domain()[0].getTime();
        var end = this.props.scale.domain()[1].getTime();

        var center = this.props.scale.invert(xy[0]).getTime();

        var beginScaled = center - parseInt((center - begin) * scale, 10);
        var endScaled = center + parseInt((end - center) * scale, 10);

        // Duration constraint
        var duration = (end - begin) * scale;

        if (this.props.minDuration) {
            var minDuration = parseInt(this.props.minDuration, 10);
            if (duration < this.props.minDuration) {
                beginScaled = center - (center - begin) / (end - begin) * minDuration;
                endScaled = center + (end - center) / (end - begin) * minDuration;
            }
        }

        if (this.props.minTime && this.props.maxTime) {
            var maxDuration = this.props.maxTime.getTime() - this.props.minTime.getTime();
            if (duration > maxDuration) {
                duration = maxDuration;
            }
        }

        // Range constraint
        if (this.props.minTime && beginScaled < this.props.minTime.getTime()) {
            beginScaled = this.props.minTime.getTime();
            endScaled = beginScaled + duration;
        }

        if (this.props.maxTime && endScaled > this.props.maxTime.getTime()) {
            endScaled = this.props.maxTime.getTime();
            beginScaled = endScaled - duration;
        }

        var newBegin = new Date(beginScaled);
        var newEnd = new Date(endScaled);

        var newTimeRange = new _esnetPond.TimeRange(newBegin, newEnd);

        if (this.props.onZoom) {
            this.props.onZoom(newTimeRange);
        }
    },

    handleMouseDown: function handleMouseDown(e) {
        e.preventDefault();

        var x = e.pageX;
        var y = e.pageY;
        var xy0 = [Math.round(x), Math.round(y)];

        var begin = this.props.scale.domain()[0].getTime();
        var end = this.props.scale.domain()[1].getTime();
        this.setState({ isPanning: true,
            initialPanBegin: begin,
            initialPanEnd: end,
            initialPanPosition: xy0 });
    },

    handleMouseUp: function handleMouseUp(e) {
        e.preventDefault();

        this.setState({ isPanning: false,
            initialPanBegin: null,
            initialPanEnd: null,
            initialPanPosition: null });
    },

    handleMouseOut: function handleMouseOut(e) {
        e.preventDefault();

        if (this.props.onMouseOut) {
            this.props.onMouseOut();
        }
    },

    handleMouseMove: function handleMouseMove(e) {
        e.preventDefault();

        var x = e.pageX;
        var y = e.pageY;
        var xy = [Math.round(x), Math.round(y)];

        if (this.state.isPanning) {
            var xy0 = this.state.initialPanPosition;
            var timeOffset = this.props.scale.invert(xy[0]).getTime() - this.props.scale.invert(xy0[0]).getTime();

            var newBegin = parseInt(this.state.initialPanBegin - timeOffset, 10);
            var newEnd = parseInt(this.state.initialPanEnd - timeOffset, 10);
            var duration = parseInt(this.state.initialPanEnd - this.state.initialPanBegin, 10);

            // Range constraint
            if (this.props.minTime && newBegin < this.props.minTime.getTime()) {
                newBegin = this.props.minTime.getTime();
                newEnd = newBegin + duration;
            }

            if (this.props.maxTime && newEnd > this.props.maxTime.getTime()) {
                newEnd = this.props.maxTime.getTime();
                newBegin = newEnd - duration;
            }

            var newTimeRange = new _esnetPond.TimeRange(newBegin, newEnd);

            // onZoom callback
            if (this.props.onZoom) {
                this.props.onZoom(newTimeRange);
            }
        } else if (this.props.onMouseMove) {
            var trackerPosition = this.getOffsetMousePosition(e)[0];
            var time = this.props.scale.invert(trackerPosition);

            // onMouseMove callback
            if (this.props.onMouseMove) {
                this.props.onMouseMove(time);
            }
        }
    },

    render: function render() {
        var _this = this;

        var cursor = this.state.isPanning ? "-webkit-grabbing" : "default";
        var children = _react2["default"].Children.map(this.props.children, function (element) {
            return (0, _reactAddonsCloneWithProps2["default"])(element, { isPanning: _this.state.isPanning });
        });
        return _react2["default"].createElement(
            "g",
            { pointerEvents: "all",
                onWheel: this.handleScrollWheel,
                onMouseDown: this.handleMouseDown,
                onMouseMove: this.handleMouseMove,
                onMouseOut: this.handleMouseOut,
                onMouseUp: this.handleMouseUp },
<<<<<<< HEAD
            _react2["default"].createElement("rect", { key: "handler-hit-rect",
=======
            _reactAddons2["default"].createElement("rect", { key: "handler-hit-rect",
                ref: "eventrect",
>>>>>>> ae22cd64
                style: { opacity: 0.0, cursor: cursor },
                x: 0, y: 0,
                width: this.props.width, height: this.props.height }),
            children
        );
    }
});
module.exports = exports["default"];<|MERGE_RESOLUTION|>--- conflicted
+++ resolved
@@ -20,10 +20,6 @@
 
 var _react2 = _interopRequireDefault(_react);
 
-var _reactAddonsCloneWithProps = require("react-addons-clone-with-props");
-
-var _reactAddonsCloneWithProps2 = _interopRequireDefault(_reactAddonsCloneWithProps);
-
 var _esnetPond = require("@esnet/pond");
 
 // http://stackoverflow.com/a/28857255
@@ -32,10 +28,7 @@
     var box = element.getBoundingClientRect();
     var top = box.top + window.pageYOffset - de.clientTop;
     var left = box.left + window.pageXOffset - de.clientLeft;
-    return {
-        top: top,
-        left: left
-    };
+    return { top: top, left: left };
 }
 
 exports["default"] = _react2["default"].createClass({
@@ -53,7 +46,7 @@
 
     // get the event mouse position relative to the event rect
     getOffsetMousePosition: function getOffsetMousePosition(e) {
-        var trackerRect = _reactAddons2["default"].findDOMNode(this.refs.eventrect);
+        var trackerRect = _react2["default"].findDOMNode(this.refs.eventrect);
         var offset = getElementOffset(trackerRect);
         var x = e.pageX - offset.left;
         var y = e.pageY - offset.top;
@@ -201,7 +194,7 @@
 
         var cursor = this.state.isPanning ? "-webkit-grabbing" : "default";
         var children = _react2["default"].Children.map(this.props.children, function (element) {
-            return (0, _reactAddonsCloneWithProps2["default"])(element, { isPanning: _this.state.isPanning });
+            return _react2["default"].cloneElement(element, { isPanning: _this.state.isPanning });
         });
         return _react2["default"].createElement(
             "g",
@@ -211,12 +204,8 @@
                 onMouseMove: this.handleMouseMove,
                 onMouseOut: this.handleMouseOut,
                 onMouseUp: this.handleMouseUp },
-<<<<<<< HEAD
             _react2["default"].createElement("rect", { key: "handler-hit-rect",
-=======
-            _reactAddons2["default"].createElement("rect", { key: "handler-hit-rect",
                 ref: "eventrect",
->>>>>>> ae22cd64
                 style: { opacity: 0.0, cursor: cursor },
                 x: 0, y: 0,
                 width: this.props.width, height: this.props.height }),
