{
  "name": "react-timeseries-charts",
  "version": "0.10.1",
  "description": "Declarative timeseries charts",
  "keywords": [
    "d3",
    "charts",
    "react",
    "timeseries"
  ],
  "main": "lib/entry",
  "homepage": "http://software.es.net/react-timeseries-charts",
  "author": "ESnet Tools Team <tools@es.net>",
  "repository": "esnet/react-timeseries-charts",
  "bugs": {
    "url": "https://github.com/esnet/react-timeseries-charts/issues"
  },
  "scripts": {
    "docs": "echo \"*** Building API docs\n\" && react-docgen src/components -x js -o src/website/api/docs.json --pretty",
<<<<<<< HEAD
    "lint": "eslint ./src/components/*.js",
=======
    "lint": "eslint src/**/*.js",
>>>>>>> 1aafcbf1
    "test": "npm run lint",
    "build": "echo \"*** Building lib\n\" && rm -rf lib/* && babel src/components --optional runtime --stage 0 --out-dir lib/components && babel src/js --optional runtime --stage 0 --out-dir lib/js && babel src/entry.js --optional runtime --stage 0 --out-file lib/entry.js",
    "start-website": "react-scripts start",
    "build-website": "echo \"*** Building website\n\" && rm -rf docs && react-scripts build && mv build docs"
  },
  "pre-commit": [
    "lint",
    "build"
  ],
  "license": "BSD-3-Clause-LBNL",
  "dependencies": {
    "array.prototype.fill": "^1.0.1",
    "babel-runtime": "^6.5.0",
    "colorbrewer": "^1.0.0",
    "d3-axis": "^0.3.0",
    "d3-ease": "^0.7.0",
    "d3-format": "^0.5.1",
    "d3-interpolate": "^0.7.0",
    "d3-scale": "^0.7.2",
    "d3-scale-chromatic": "^0.3.0",
    "d3-selection": "^0.7.3",
    "d3-shape": "^0.6.0",
    "d3-time": "^0.2.5",
    "d3-time-format": "^0.3.1",
    "d3-transition": "^0.2.8",
    "flexbox-react": "^2.1.0",
    "invariant": "^2.1.1",
    "merge": "^1.2.0",
    "moment": "^2.8.4",
    "moment-duration-format": "^1.3.0",
    "underscore": "^1.7.0"
  },
  "devDependencies": {
    "babel-cli": "^6.5.1",
    "babel-core": "^6.5.2",
    "babel-eslint": "^6.1.2",
    "babel-loader": "^6.2.3",
    "babel-preset-es2015": "^6.5.0",
    "babel-preset-react": "^6.5.0",
    "babel-preset-stage-0": "^6.5.0",
    "dsv-loader": "^1.1.0",
    "eslint": "^3.5.0",
<<<<<<< HEAD
    "eslint-config-airbnb": "^11.0.0",
    "eslint-plugin-react": "^6.2.0",
=======
    "eslint-config-esnet": "^0.1.0",
    "eslint-plugin-babel": "^3.3.0",
    "eslint-plugin-flowtype": "^2.17.1",
    "eslint-plugin-jsx-a11y": "^2.2.2",
    "eslint-plugin-react": "^6.2.1",
>>>>>>> 1aafcbf1
    "pondjs": "^0.7.0",
    "raw-loader": "^0.5.1",
    "react": "^15.3.1",
    "react-docgen": "^2.9.1",
    "react-markdown": "^1.0.5",
    "react-router": "^2.6.1",
    "react-scripts": "0.2.1",
    "react-select": "^1.0.0-beta14",
    "ringjs": "0.0.1"
  },
  "peerDependencies": {
    "react": "^0.14.0 || ^15.3.1",
    "pondjs": "^0.7.0"
  },
  "eslintConfig": {
    "extends": "./node_modules/react-scripts/config/eslint.js"
  }
}<|MERGE_RESOLUTION|>--- conflicted
+++ resolved
@@ -17,11 +17,7 @@
   },
   "scripts": {
     "docs": "echo \"*** Building API docs\n\" && react-docgen src/components -x js -o src/website/api/docs.json --pretty",
-<<<<<<< HEAD
-    "lint": "eslint ./src/components/*.js",
-=======
     "lint": "eslint src/**/*.js",
->>>>>>> 1aafcbf1
     "test": "npm run lint",
     "build": "echo \"*** Building lib\n\" && rm -rf lib/* && babel src/components --optional runtime --stage 0 --out-dir lib/components && babel src/js --optional runtime --stage 0 --out-dir lib/js && babel src/entry.js --optional runtime --stage 0 --out-file lib/entry.js",
     "start-website": "react-scripts start",
@@ -64,16 +60,11 @@
     "babel-preset-stage-0": "^6.5.0",
     "dsv-loader": "^1.1.0",
     "eslint": "^3.5.0",
-<<<<<<< HEAD
-    "eslint-config-airbnb": "^11.0.0",
-    "eslint-plugin-react": "^6.2.0",
-=======
     "eslint-config-esnet": "^0.1.0",
     "eslint-plugin-babel": "^3.3.0",
     "eslint-plugin-flowtype": "^2.17.1",
     "eslint-plugin-jsx-a11y": "^2.2.2",
     "eslint-plugin-react": "^6.2.1",
->>>>>>> 1aafcbf1
     "pondjs": "^0.7.0",
     "raw-loader": "^0.5.1",
     "react": "^15.3.1",
